--- conflicted
+++ resolved
@@ -12,11 +12,7 @@
 
 class BotStage(TextToTextStage):
     
-<<<<<<< HEAD
-    def __init__(self, name: str, endpoint: str='openai', endpoint_kwargs: Dict={}, persona_kwargs: Dict={}, verbose: bool=False):
-=======
-    def __init__(self, endpoint: str='openai', endpoint_kwargs: Dict={}, persona_kwargs: Dict={}, persona_file: str=None, verbose: bool=False):
->>>>>>> 404bbba8
+    def __init__(self, name: str, endpoint: str='openai', endpoint_kwargs: Dict={},  persona_kwargs: Dict={}, verbose: bool=False):
         """Initialize Bot Stage
 
         Args:
@@ -33,7 +29,7 @@
             from .endpoints.chat_openai import ChatOpenAIEndpoint
             self._endpoint = ChatOpenAIEndpoint(**endpoint_kwargs)
         elif endpoint == 'ollama':
-            self._persona = ProtectorOfMangroveQwen3(persona_file=persona_file)
+            self._persona = ProtectorOfMangroveQwen3(**persona_kwargs)
             from .endpoints.chat_ollama import ChatOllamaEndpoint
             self._endpoint = ChatOllamaEndpoint(**endpoint_kwargs)
         else:
